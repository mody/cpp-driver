--- conflicted
+++ resolved
@@ -187,33 +187,6 @@
     virtual bool
     get_data(const std::string& column,
              std::vector< cql::cql_byte_t > & output ) const;	
-<<<<<<< HEAD
-
-	bool
-    get_uuid(int i,
-			 cql_uuid_t& output) const;
-				
-    bool
-    get_uuid(const std::string& column,
-             cql_uuid_t& output) const;
-				
-	bool
-    get_uuid(int i,
-			 std::string & output) const;
-				
-    bool
-    get_uuid(const std::string& column,
-             std::string & output) const;
-		
-	bool	
-	get_timestamp( int i,
-				   cql::cql_bigint_t& output) const;
-				
-	bool
-	get_timestamp( const std::string& column,
-				   cql::cql_bigint_t& output) const;		
-=======
->>>>>>> e4f2882b
 			
     CQL_DEPRECATED bool
     get_list(int i,
