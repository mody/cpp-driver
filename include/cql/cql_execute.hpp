/*
  Copyright (c) 2013 Matthew Stump

  This file is part of cassandra.

  Licensed under the Apache License, Version 2.0 (the "License");
  you may not use this file except in compliance with the License.
  You may obtain a copy of the License at

  http://www.apache.org/licenses/LICENSE-2.0

  Unless required by applicable law or agreed to in writing, software
  distributed under the License is distributed on an "AS IS" BASIS,
  WITHOUT WARRANTIES OR CONDITIONS OF ANY KIND, either express or implied.
  See the License for the specific language governing permissions and
  limitations under the License.
*/

#ifndef CQL_EXECUTE_H_
#define CQL_EXECUTE_H_

#include <vector>
#include <boost/noncopyable.hpp>
#include <boost/make_shared.hpp>

#include "cql/cql_config.hpp"
#include "cql/cql.hpp"

#include "cql/policies/cql_default_retry_policy.hpp"

namespace cql {

class cql_message_execute_impl_t;

class CQL_EXPORT cql_execute_t :
        boost::noncopyable {

public:

    cql_execute_t();

    ~cql_execute_t();

    cql_execute_t(const std::vector<cql::cql_byte_t>& id,
                  cql::cql_consistency_enum consistency,
<<<<<<< HEAD
                  boost::shared_ptr<cql_retry_policy_t> retry_policy = boost::shared_ptr<cql_retry_policy_t>(new cql_default_retry_policy_t()),
                  bool is_traced = false);
=======
                  boost::shared_ptr<cql_retry_policy_t> retry_policy = boost::shared_ptr<cql_retry_policy_t>(new cql_default_retry_policy_t()));
>>>>>>> e4f2882b

    const std::vector<cql::cql_byte_t>&
    query_id() const;

    void
    query_id(const std::vector<cql::cql_byte_t>& id);

    cql::cql_consistency_enum
    consistency() const;

    void
    consistency(const cql::cql_consistency_enum consistency);

    void
    push_back(const std::vector<cql::cql_byte_t>& val);

    void
    push_back(const std::string& val);
            
    void
    push_back(const char* val);

    void
    push_back(const cql::cql_short_t val);

    void
    push_back(const cql_int_t val);

    void
    push_back(const cql::cql_bigint_t val);

    void
    push_back(const float val);

    void
    push_back(const double val);

    void
    push_back(const bool val);

    void
    pop_back();

    boost::shared_ptr<cql_message_execute_impl_t>
    impl() const;
            
    boost::shared_ptr<cql_retry_policy_t>
    retry_policy() const;
            
    void
    set_retry_policy(
        const boost::shared_ptr<cql_retry_policy_t>& retry_policy);
            
    bool
    has_retry_policy() const;
            
    void
    increment_retry_counter();
            
    int
    get_retry_counter() const;

    cql_stream_t
    stream();
            
    void
    set_stream(const cql_stream_t& stream);

	void 
	push_back(const cql_uuid_t val);

	void 
	push_back(const boost::asio::ip::address val);

	void 
	push_back(const cql_varint_t val);

	void 
	push_back(const cql_decimal_t val);

private:
    boost::shared_ptr<cql_message_execute_impl_t> _impl;
};

} // namespace cql

#endif // CQL_EXECUTE_H_<|MERGE_RESOLUTION|>--- conflicted
+++ resolved
@@ -43,12 +43,8 @@
 
     cql_execute_t(const std::vector<cql::cql_byte_t>& id,
                   cql::cql_consistency_enum consistency,
-<<<<<<< HEAD
                   boost::shared_ptr<cql_retry_policy_t> retry_policy = boost::shared_ptr<cql_retry_policy_t>(new cql_default_retry_policy_t()),
                   bool is_traced = false);
-=======
-                  boost::shared_ptr<cql_retry_policy_t> retry_policy = boost::shared_ptr<cql_retry_policy_t>(new cql_default_retry_policy_t()));
->>>>>>> e4f2882b
 
     const std::vector<cql::cql_byte_t>&
     query_id() const;
