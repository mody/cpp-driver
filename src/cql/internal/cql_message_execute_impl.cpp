/*
 *      Copyright (C) 2013 DataStax Inc.
 *
 *   Licensed under the Apache License, Version 2.0 (the "License");
 *   you may not use this file except in compliance with the License.
 *   You may obtain a copy of the License at
 *
 *      http://www.apache.org/licenses/LICENSE-2.0
 *
 *   Unless required by applicable law or agreed to in writing, software
 *   distributed under the License is distributed on an "AS IS" BASIS,
 *   WITHOUT WARRANTIES OR CONDITIONS OF ANY KIND, either express or implied.
 *   See the License for the specific language governing permissions and
 *   limitations under the License.
 */
#include <boost/foreach.hpp>
#include <iomanip>
#include <memory>
#include <sstream>
#include <vector>

#include "cql/internal/cql_vector_stream.hpp"
#include "cql/internal/cql_serialization.hpp"
#include "cql/internal/cql_defines.hpp"
#include "cql/internal/cql_util.hpp"
#include "cql/policies/cql_default_retry_policy.hpp"

#include "cql/internal/cql_message_execute_impl.hpp"

#include "cql/internal/cql_serialization.hpp"
#include "cql/cql_uuid.hpp"

cql::cql_message_execute_impl_t::cql_message_execute_impl_t() :
    _buffer(new std::vector<cql_byte_t>()),
    _consistency(cql::CQL_CONSISTENCY_ONE),
<<<<<<< HEAD
    _is_traced(false),
=======
>>>>>>> e4f2882b
    _retry_policy(new cql_default_retry_policy_t()),
    _retry_counter(0)
{}

cql::cql_message_execute_impl_t::cql_message_execute_impl_t(size_t size) :
    _buffer(new std::vector<cql_byte_t>(size)),
    _consistency(cql::CQL_CONSISTENCY_ONE),
<<<<<<< HEAD
    _is_traced(false),
=======
>>>>>>> e4f2882b
    _retry_policy(new cql_default_retry_policy_t()),
    _retry_counter(0)
{}

cql::cql_message_execute_impl_t::cql_message_execute_impl_t(
    const std::vector<cql::cql_byte_t>& id,
    cql::cql_consistency_enum consistency,
<<<<<<< HEAD
    boost::shared_ptr<cql_retry_policy_t> retry_policy,
    bool is_traced) :
=======
    boost::shared_ptr<cql_retry_policy_t> retry_policy) :
>>>>>>> e4f2882b

    _buffer(new std::vector<cql_byte_t>()),
    _query_id(id),
    _consistency(consistency),
<<<<<<< HEAD
    _is_traced(is_traced),
=======
>>>>>>> e4f2882b
    _retry_policy(retry_policy),
    _retry_counter(0)
{}

cql::cql_message_buffer_t
cql::cql_message_execute_impl_t::buffer() {
    return _buffer;
}

const std::vector<cql::cql_byte_t>&
cql::cql_message_execute_impl_t::query_id() const {
    return _query_id;
}

void
cql::cql_message_execute_impl_t::query_id(const std::vector<cql::cql_byte_t>& id) {
    _query_id = id;
}

cql::cql_consistency_enum
cql::cql_message_execute_impl_t::consistency() const {
    return _consistency;
}

void
cql::cql_message_execute_impl_t::consistency(const cql::cql_consistency_enum consistency) {
    _consistency = consistency;
}

void
cql::cql_message_execute_impl_t::push_back(const param_t& val) {
    _params.push_back(param_t(val.begin(), val.end()));
}

void
cql::cql_message_execute_impl_t::push_back(const std::string& val) {
    _params.push_back(param_t(val.begin(), val.end()));
}

void
cql::cql_message_execute_impl_t::push_back(const cql::cql_short_t val) {
    cql::cql_message_execute_impl_t::param_t p;
    cql::encode_short(p, val);
    _params.push_back(p);
}

void
cql::cql_message_execute_impl_t::push_back(const cql::cql_int_t val) {
    cql::cql_message_execute_impl_t::param_t p;
    cql::encode_int(p, val);
    _params.push_back(p);
}

void
cql::cql_message_execute_impl_t::push_back(const cql::cql_bigint_t val) {
    cql::cql_message_execute_impl_t::param_t p;
    cql::encode_bigint(p, val);
    _params.push_back(p);
}

void
cql::cql_message_execute_impl_t::push_back(const float val) {
    cql::cql_message_execute_impl_t::param_t p;
    cql::encode_float(p, val);
    _params.push_back(p);
}

void
cql::cql_message_execute_impl_t::push_back(const double val) {
    cql::cql_message_execute_impl_t::param_t p;
    cql::encode_double(p, val);
    _params.push_back(p);
}

void
cql::cql_message_execute_impl_t::push_back(const bool val) {
    cql::cql_message_execute_impl_t::param_t p;
    cql::encode_bool(p, val);
    _params.push_back(p);
}

void
cql::cql_message_execute_impl_t::pop_back() {
    _params.pop_back();
}

cql::cql_opcode_enum
cql::cql_message_execute_impl_t::opcode() const {
    return CQL_OPCODE_EXECUTE;
}

cql::cql_byte_t
cql::cql_message_execute_impl_t::flag() const {
    cql_byte_t ret_val = static_cast<cql_byte_t>(CQL_FLAG_NOFLAG);
    if (_is_traced) {
        ret_val |= static_cast<cql_byte_t>(CQL_FLAG_TRACE);
    }
    return ret_val;
}

cql::cql_int_t
cql::cql_message_execute_impl_t::size() const {
    return _buffer->size();
}

std::string
cql::cql_message_execute_impl_t::str() const {
    std::stringstream output;
    output << "EXECUTE";

    if (! _query_id.empty()) {
        output << " 0x";
        output << std::setfill('0');
        BOOST_FOREACH(cql::cql_byte_t c, _query_id) {
            output << std::setw(2) << cql::hex(c);
        }
    }
    output << " " << cql::to_string(_consistency);
    return output.str();
}

bool
cql::cql_message_execute_impl_t::consume(cql::cql_error_t*) {
    cql::vector_stream_t buffer(*_buffer);
    std::istream stream(&buffer);

    _params.clear();

    cql::cql_short_t count = 0;
    cql::decode_short_bytes(stream, _query_id);
    cql::decode_short(stream, count);

    for (int i = 0; i < count; ++i) {
        cql::cql_message_execute_impl_t::param_t p;
        cql::decode_bytes(stream, p);
        _params.push_back(p);
    }

    cql::cql_short_t consistency = 0;
    cql::decode_short(stream, consistency);

    switch (consistency) {

    case 0x0000:
        _consistency = cql::CQL_CONSISTENCY_ANY;
        break;

    case 0x0001:
        _consistency = cql::CQL_CONSISTENCY_ONE;
        break;

    case 0x0002:
        _consistency = cql::CQL_CONSISTENCY_TWO;
        break;

    case 0x0003:
        _consistency = cql::CQL_CONSISTENCY_THREE;
        break;

    case 0x0004:
        _consistency = cql::CQL_CONSISTENCY_QUORUM;
        break;

    case 0x0005:
        _consistency = cql::CQL_CONSISTENCY_ALL;
        break;

    case 0x0006:
        _consistency = cql::CQL_CONSISTENCY_LOCAL_QUORUM;
        break;

    case 0x0007:
        _consistency = cql::CQL_CONSISTENCY_EACH_QUORUM;
        break;
    }

    return true;
}

bool
cql::cql_message_execute_impl_t::prepare(cql::cql_error_t*) {
    size_t size = (3 * sizeof(cql_short_t)) + _query_id.size();
    BOOST_FOREACH(const param_t& p, _params) {
        size += p.size() + sizeof(cql_int_t);
    }
    _buffer->resize(size);

    cql::vector_stream_t buffer(*_buffer);
    std::ostream stream(&buffer);

    cql::encode_short_bytes(stream, _query_id);
    cql::encode_short(stream, _params.size());

    BOOST_FOREACH(const param_t& p, _params) {
        cql::encode_bytes(stream, p);
    }

    cql::cql_short_t consistency = 0;

    switch (_consistency) {

    case cql::CQL_CONSISTENCY_ANY:
        consistency = 0x0000;
        break;

    case cql::CQL_CONSISTENCY_ONE:
        consistency = 0x0001;
        break;

    case cql::CQL_CONSISTENCY_TWO:
        consistency = 0x0002;
        break;

    case cql::CQL_CONSISTENCY_THREE:
        consistency = 0x0003;
        break;

    case cql::CQL_CONSISTENCY_QUORUM:
        consistency = 0x0004;
        break;

    case cql::CQL_CONSISTENCY_ALL:
        consistency = 0x0005;
        break;

    case cql::CQL_CONSISTENCY_LOCAL_QUORUM:
        consistency = 0x0006;
        break;

    case cql::CQL_CONSISTENCY_EACH_QUORUM:
        consistency = 0x0007;
        break;
    }

    cql::encode_short(stream, consistency);
    return true;
}

boost::shared_ptr<cql::cql_retry_policy_t>
cql::cql_message_execute_impl_t::retry_policy() const
{
    return _retry_policy;
}

void
cql::cql_message_execute_impl_t::set_retry_policy(
    const boost::shared_ptr<cql_retry_policy_t>& retry_policy)
{
    _retry_policy = retry_policy;
}

bool
cql::cql_message_execute_impl_t::has_retry_policy() const
{
    return (bool)_retry_policy;
}

void
cql::cql_message_execute_impl_t::increment_retry_counter()
{
    ++_retry_counter;
}

int
cql::cql_message_execute_impl_t::get_retry_counter() const
{
    return _retry_counter;
}

cql::cql_stream_t
cql::cql_message_execute_impl_t::stream()
{
    return _stream;
}

void
cql::cql_message_execute_impl_t::set_stream(const cql_stream_t& stream)
{
    _stream = stream;
}

void 
cql::cql_message_execute_impl_t::push_back(const cql::cql_uuid_t val) {
	std::vector<cql_byte_t> const val_tmp = val.get_data();
	cql::cql_message_execute_impl_t::param_t p(val_tmp.begin(), val_tmp.end());
    _params.push_back(p);
}

void 
cql::cql_message_execute_impl_t::push_back(const boost::asio::ip::address val) {
	std::vector<cql::cql_byte_t> output;

	if( val.is_v4() ) {
		encode_ipv4(output, val.to_string());
	}
	else {
		encode_ipv6(output, val.to_string());
	}

	cql::cql_message_execute_impl_t::param_t p(output.begin(), output.end());
	_params.push_back(p);
}

void 
cql::cql_message_execute_impl_t::push_back(const cql::cql_varint_t val)
{
	std::vector< cql::cql_byte_t > const t = val.get_data();
	cql::cql_message_execute_impl_t::param_t p(t.begin(), t.end());
	_params.push_back(p);
}

void 
cql::cql_message_execute_impl_t::push_back(const cql::cql_decimal_t val)
{
	std::vector< cql::cql_byte_t > const t = val.get_data();
	cql::cql_message_execute_impl_t::param_t p(t.begin(), t.end());
	_params.push_back(p);
}<|MERGE_RESOLUTION|>--- conflicted
+++ resolved
@@ -33,10 +33,7 @@
 cql::cql_message_execute_impl_t::cql_message_execute_impl_t() :
     _buffer(new std::vector<cql_byte_t>()),
     _consistency(cql::CQL_CONSISTENCY_ONE),
-<<<<<<< HEAD
     _is_traced(false),
-=======
->>>>>>> e4f2882b
     _retry_policy(new cql_default_retry_policy_t()),
     _retry_counter(0)
 {}
@@ -44,10 +41,7 @@
 cql::cql_message_execute_impl_t::cql_message_execute_impl_t(size_t size) :
     _buffer(new std::vector<cql_byte_t>(size)),
     _consistency(cql::CQL_CONSISTENCY_ONE),
-<<<<<<< HEAD
     _is_traced(false),
-=======
->>>>>>> e4f2882b
     _retry_policy(new cql_default_retry_policy_t()),
     _retry_counter(0)
 {}
@@ -55,20 +49,13 @@
 cql::cql_message_execute_impl_t::cql_message_execute_impl_t(
     const std::vector<cql::cql_byte_t>& id,
     cql::cql_consistency_enum consistency,
-<<<<<<< HEAD
     boost::shared_ptr<cql_retry_policy_t> retry_policy,
     bool is_traced) :
-=======
-    boost::shared_ptr<cql_retry_policy_t> retry_policy) :
->>>>>>> e4f2882b
 
     _buffer(new std::vector<cql_byte_t>()),
     _query_id(id),
     _consistency(consistency),
-<<<<<<< HEAD
     _is_traced(is_traced),
-=======
->>>>>>> e4f2882b
     _retry_policy(retry_policy),
     _retry_counter(0)
 {}
