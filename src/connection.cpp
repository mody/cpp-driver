--- conflicted
+++ resolved
@@ -54,23 +54,8 @@
       if (error->code() == CQL_ERROR_PROTOCOL_ERROR &&
           error->message().find("Invalid or unsupported protocol version") != std::string::npos) {
         connection_->is_invalid_protocol_ = true;
-<<<<<<< HEAD
-        connection_->logger_->warn(
-              "Connection: Protocol version %d unsupported. Trying protocol version %d...",
-              connection_->protocol_version_, connection_->protocol_version_ - 1);
-      } else {
-        if (error->code() == CQL_ERROR_BAD_CREDENTIALS) {
-          connection_->auth_error_ = error->message();
-        }
-        std::ostringstream ss;
-        ss << "Error response during startup: '" << error->message()
-           << "' (0x" << std::hex << std::uppercase << std::setw(8) << std::setfill('0')
-           << CASS_ERROR(CASS_ERROR_SOURCE_SERVER, error->code()) << ")";
-        connection_->notify_error(ss.str());
-=======
       } else if (error->code() == CQL_ERROR_BAD_CREDENTIALS) {
         connection_->auth_error_ = error->message();
->>>>>>> de908b89
       }
       std::ostringstream ss;
       ss << "Error response: '" << error->message()
