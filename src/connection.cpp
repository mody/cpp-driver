--- conflicted
+++ resolved
@@ -134,13 +134,8 @@
     , is_registered_for_events_(false)
     , loop_(loop)
     , response_(new ResponseMessage())
-<<<<<<< HEAD
-    , host_(host)
-    , host_string_(host.address().to_string())
-=======
     , address_(address)
     , addr_string_(address.to_string())
->>>>>>> a76cc8eb
     , ssl_handshake_done_(false)
     , version_("3.0.0")
     , protocol_version_(protocol_version)
@@ -158,11 +153,7 @@
     state_ = CONNECTION_STATE_CONNECTING;
     connect_timer_ = Timer::start(loop_, config_.connect_timeout(), this,
                                   on_connect_timeout);
-<<<<<<< HEAD
-    Connecter::connect(&socket_, host_.address(), this, on_connect);
-=======
     Connecter::connect(&socket_, address_, this, on_connect);
->>>>>>> a76cc8eb
   }
 }
 
@@ -224,18 +215,11 @@
 
   while (remaining != 0) {
     int consumed = response_->decode(protocol_version_, buffer, remaining);
-<<<<<<< HEAD
     if (consumed <= 0) {
-      logger_->error("Error consuming message on '%s'", host_string_.c_str());
+      logger_->error("Connection: Error consuming message on '%s'", host_string_.c_str());
       remaining = 0;
       defunct();
       continue;
-=======
-    if (consumed < 0) {
-      // TODO(mstump) probably means connection closed/failed
-      // Can this even happen right now?
-      logger_->error("Connection: Error consuming message on '%s'", addr_string_.c_str());
->>>>>>> a76cc8eb
     }
 
     if (response_->is_body_ready()) {
@@ -253,7 +237,7 @@
             event_callback_(static_cast<EventResponse*>(response->response_body().get()));
           }
         } else {
-          logger_->error("Invalid response with opcode of %d returned on event stream",
+          logger_->error("Connnection: Invalid response with opcode of %d returned on event stream",
                          response->opcode());
           defunct();
         }
@@ -506,11 +490,7 @@
 }
 
 void Connection::send_credentials() {
-<<<<<<< HEAD
-  ScopedPtr<V1Authenticator> v1_auth(config_.auth_provider()->new_authenticator_v1(host_.address()));
-=======
   ScopedPtr<V1Authenticator> v1_auth(config_.auth_provider()->new_authenticator_v1(address_));
->>>>>>> a76cc8eb
   if (v1_auth) {
     V1Authenticator::Credentials credentials;
     v1_auth->get_credentials(&credentials);
@@ -521,11 +501,7 @@
 }
 
 void Connection::send_initial_auth_response() {
-<<<<<<< HEAD
-  Authenticator* auth = config_.auth_provider()->new_authenticator(host_.address());
-=======
   Authenticator* auth = config_.auth_provider()->new_authenticator(address_);
->>>>>>> a76cc8eb
   if (auth == NULL) {
     notify_error("Authenticaion required but no auth provider set");
   } else {
