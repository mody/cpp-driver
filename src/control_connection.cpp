--- conflicted
+++ resolved
@@ -16,15 +16,12 @@
 
 #include "control_connection.hpp"
 
-<<<<<<< HEAD
 #include "constants.hpp"
 #include "event_repsonse.hpp"
-=======
 #include "query_request.hpp"
 #include "result_iterator.hpp"
 #include "error_response.hpp"
 #include "result_response.hpp"
->>>>>>> a76cc8eb
 #include "session.hpp"
 #include "timer.hpp"
 
@@ -84,15 +81,9 @@
   }
 
   connection_ = new Connection(session_->loop(),
-<<<<<<< HEAD
-                               host,
+                               host.address(),
                                session_->logger_.get(),
                                session_->config_,
-=======
-                               host.address,
-                               session_->logger(),
-                               session_->config(),
->>>>>>> a76cc8eb
                                "",
                                session_->config_.protocol_version());
 
@@ -109,10 +100,6 @@
 void ControlConnection::on_connection_ready(Connection* connection) {
   logger_->debug("ControlConnection: connection ready on %s", connection->address_string().c_str());
   if (state_== CONTROL_STATE_NEW) {
-<<<<<<< HEAD
-    state_ = CONTROL_STATE_CONNECTED;
-    session_->on_control_connection_ready();
-=======
     logger_->debug("ControlConnection: New connection -- initiating node discovery");
     state_ = CONTROL_STATE_NODE_REFRESH_1;
     QueryRequest* local_request = new QueryRequest();
@@ -213,7 +200,6 @@
     if (ready_callback_) {
       ready_callback_(this);
     }
->>>>>>> a76cc8eb
   }
 }
 
